--- conflicted
+++ resolved
@@ -1,27 +1,22 @@
-﻿using System;
-using System.Collections.Generic;
-using System.Linq;
-using System.Text;
+﻿using System;
+using System.Collections.Generic;
+using System.Linq;
+using System.Text;
+
+namespace OpenRa.Game.Traits
+{
+	class ChronosphereInfo : StatelessTraitInfo<Chronosphere> { }
 
-namespace OpenRa.Game.Traits
-{
-<<<<<<< HEAD
-	class Chronosphere : IResolveOrder
-	{
-		public Chronosphere(Actor self) { }
-
-		public void ResolveOrder(Actor self, Order order)
-		{
-			if (order.OrderString == "PlayAnimation")
-			{
-				var rb = self.traits.Get<RenderBuilding>();
-				if (rb != null)
-					rb.PlayCustomAnim(self, order.TargetString);
-			}
-		}
-	}
-=======
-	class ChronosphereInfo : StatelessTraitInfo<Chronosphere> { }
-	class Chronosphere { }
->>>>>>> 356b7dae
-}
+	class Chronosphere : IResolveOrder
+	{
+		public void ResolveOrder(Actor self, Order order)
+		{
+			if (order.OrderString == "PlayAnimation")
+			{
+				var rb = self.traits.Get<RenderBuilding>();
+				if (rb != null)
+					rb.PlayCustomAnim(self, order.TargetString);
+			}
+		}
+	}
+}